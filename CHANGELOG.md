# Changes

This log documents significant changes for each release.

<<<<<<< HEAD
## [0.12] - not yet released

* Switch to new lmdb-based backend  (a release for testing is [available](https://github.com/wardle/hermes/releases/tag/v0.12.602-lmdb-alpha))
=======
## [0.12.613] - 2022-05-08

* Switch to new lmdb storage backend, version 'lmdb/14'
>>>>>>> 2c8ea4fa

## [0.11.604] - 2022-05-06

* Bump file-based database to 0.11
* Improve refset extended attribute support
* Add new search index 'members.db' for search of reference set members
* Partial ECL v2.0 support including +HISTORY and member filters
* Add support for lucene v8 usage when required (e.g. for java 8 compatibility)

## [0.10.533] - 2022-04-11

* New two-phase import permitting reification of refset items on import.
* Return refset items with extended attributes by default in graph and HTTP APIs.

## [0.10.519] - 2022-04-09 

* Improve speed and error handling in import
* Revise approach to extended fields in reference set items
* Bump to version 0.7 of the file-based database given changes in schema.
This means this version will refuse to read databases created in prior versions.
* Add runtime reification of refset items for those not reified during import. 

## [0.9.486] - 2022-04-03

* Add specifications for all supported SNOMED CT entities
* Add generative tests for parsing and unparsing SNOMED data files
* Add synth_test.clj to export and then re-import generated synthetic data
* Bump to Clojure 1.11.0
* Speed up import and indexing

## [0.9.458] - 2022-03-27

* Upgrade to Lucene 9.1
* Add and improve graph API resolvers
* Improve synthetic and live test suite
* Fix extended reference set import pattern matching

## [0.9.408] - 2022-03-21

* Add synthetic SNOMED data generation
* Much more complete automated testing using synthetic data
* Add greater instrumentation when in development or testing
* Add import of OWL reference set types 
* Fix accept-language parsing and fallback in http server

## [0.9.369] - 2022-02-17

* Bump to Lucene 9.0 - hermes now requires JDK 11 or newer.
* Switch to using clojure.data.json for JSON export.
* Bump other minor outdated dependencies (logback, trud).

## [0.9.362] - 2022-02-15

* Support for mapping concepts into a defined subset of concepts.
* Add get-synonyms convenience function
* Expose get-all-children at top-level API

## [0.8.341] - 2022-01-22

* Bump to Apache Lucene 8.11.0 - no API or index changes, but simply bug fixes
* Add --allowed-origins option to server to enable configuration of CORS, if required
* Add build via [tools.build](https://github.com/clojure/tools.build)
* Add deployment to clojars.

## [0.8.3] - 2021-11-04

* More complete UK language refset priority list
* Fail fast if there are any issues caught during processing (e.g. broken data such as invalid dates)
* Optimise import, parsing and storage flow. Better handling of errors during import.
* Fix import of simple reference sets, including when 'Simple' not in summary field of filename
* Tidy status output when importing data if no metadata found.
* Add support for simple reference set extensions with flexible fields based on 's' 'c' or 'i' in filename for local customisation

## [0.8.2] - 2021-10-31

* Status command now prints installed reference sets, and optionally counts of SNOMED data
* Add -v --verbose flag to increase verbosity for commands, although they're pretty verbose already
* Better error reporting during import 


## [0.8.1] - 2021-10-30

* Add explicit choice of locale at time of index creation for preferred concept cache. Hermes supports multiple languages but for convenience caches the preferred synonym for a given locale (or set of reference sets) in the search index.
* Fallback to en-US if chosen locale, or system default locale, does not have a known set of 'best' language reference sets

## [0.8.0] - 2021-10-24

* Add fuzzy and fallback-fuzzy search to graph API.
* Add get-all-parents, and parent-relationships to core API
* Permit configuration of with-historical to allow choice of association refset types
* Add ECL membership check
* Add reverse cross-map prefix search (useful for ICD-10 and Read)
* Optimisations

## [0.7.5] - 2021-09-13

* Fix handling of '<<' in expressions.
* Improve validation of HTTP parameters
* Backend paths-to-root and some-indexed for dimensionality reduction work

## [0.7.4] - 2021-07-27

* Make JSON default for HTTP server
* Add refsets HTTP endpoint 

## [0.7.3] - 2021-07-27

* Add reverse index specifically for association reference set items
* Add expand API endpoint to HTTP server, including historical if requested

## [0.7.2] - 2021-07-20

* Bind address specified at command line now actually used.

## [0.7.1] - 2021-06-04

* Add support for new SNOMED filename naming system used by UK since May 21
* Force UTF-8 encoding to ensure works on platforms with different default character encoding.

## [0.7.0] - 2021-05-31

* New graph API using declarative approach permitting clients to ask for exactly what they need
* Expose fuzzy search in REST API.
* Restructuring - separate library code from cli commands / server
* Add rudimentary github actions tests, but not yet using live db
* Add historical associations reference set support
* Update database version to v0.6 given new indexes.
* Better query re-writing for when single must-not clauses used alone. 

## [0.6.2] - 2021-04-20

* Permit prefix search to run with one character or more, rather than minimum of three, for better autocompletion functionality.

## [0.6.1] - 2021-04-19

* Upgrade dependencies
* Temporarily bind to 0.0.0.0 pending more complete server configuration options

## [0.6.0] - 2021-03-31

* Support for unlimited results when used as a library, and when processing expressions
* Harmonise web service key names to use camel case and not mix in kebab-case.
* Expose library API call to get installed reference sets
* Expose support for 'Accept-Language' using BCP 47 language tags in REST server, with additional support for specific language reference set extension of form en-gb-x-XXXX where XXXX is preferred language refset.  
* Release information included in log files

## [0.5.0] - 2021-03-09

* Minor fixes

## [0.4.0] - 2021-03-08

* Major change to backend store with new custom serialization resulting in enormous speed-up and size benefits.
* UK dictionary of medicines and devices (dm+d) custom code extracted to [another repository](https://github.com/wardle/dmd) 
* Add support for transitive synonyms

## [0.3.0] - 2021-01-27

* Add special custom extension for UK dictionary of medicines and devices (dm+d) to bring in non-SNOMED BSA data
* SNOMED ECL (expression constraint language) support
* SNOMED CG (compositional grammar) support  
* Major improvements to server and backend. Unified terminology service abstracting underlying implementations.

## [0.2.0] - 2020-11-18

* Add search and autocompletion using Apache Lucene

## [0.1.0] - 2020-11-12

* Basic SNOMED service (store/retrieval/inference)
<|MERGE_RESOLUTION|>--- conflicted
+++ resolved
@@ -2,15 +2,9 @@
 
 This log documents significant changes for each release.
 
-<<<<<<< HEAD
-## [0.12] - not yet released
-
-* Switch to new lmdb-based backend  (a release for testing is [available](https://github.com/wardle/hermes/releases/tag/v0.12.602-lmdb-alpha))
-=======
 ## [0.12.613] - 2022-05-08
 
 * Switch to new lmdb storage backend, version 'lmdb/14'
->>>>>>> 2c8ea4fa
 
 ## [0.11.604] - 2022-05-06
 
