{:paths   ["src" "resources"]

 :deps    {org.clojure/clojure                      {:mvn/version "1.10.3"}
           org.clojure/core.async                   {:mvn/version "1.5.648"}
           org.clojure/data.csv                     {:mvn/version "1.0.0"}
           org.clojure/data.xml                     {:mvn/version "0.2.0-alpha6"}
           org.clojure/data.zip                     {:mvn/version "1.0.0"}
           org.clojure/tools.logging                {:mvn/version "1.2.4"}

           com.eldrix/trud                          {:mvn/version "1.0.75"}

           com.wsscode/pathom3                      {:mvn/version "2022.03.17-alpha"}
           expound/expound                          {:mvn/version "0.9.0"}
           instaparse/instaparse                    {:mvn/version "1.4.10"}

           org.apache.lucene/lucene-core            {:mvn/version "9.1.0"}
           org.apache.lucene/lucene-queries         {:mvn/version "9.1.0"}
           org.apache.lucene/lucene-backward-codecs {:mvn/version "9.1.0"}

           org.mapdb/mapdb                          {:mvn/version "3.0.8"}

           net.sourceforge.owlapi/owlapi-api        {:mvn/version "4.1.3"}
           net.sourceforge.owlapi/owlapi-impl       {:mvn/version "4.1.3"}
           net.sourceforge.owlapi/owlapi-apibinding {:mvn/version "4.1.3"}
           org.semanticweb.elk/elk-owlapi           {:mvn/version "0.4.3"}}

 :aliases {
           :build
           {:deps       {io.github.clojure/tools.build {:git/tag "v0.8.1" :git/sha "7d40500"}
                         slipset/deps-deploy           {:mvn/version "RELEASE"}}
            :ns-default build}

           :run
           {:extra-paths ["cmd"]
            :extra-deps  {org.clojure/tools.cli          {:mvn/version "1.0.206"}
                          org.clojure/data.json          {:mvn/version "2.4.0"}
                          ch.qos.logback/logback-classic {:mvn/version "1.2.11"}
                          io.pedestal/pedestal.service   {:mvn/version "0.5.10"}
                          io.pedestal/pedestal.jetty     {:mvn/version "0.5.10"}}
            :main-opts   ["-m" "com.eldrix.hermes.cmd.core"]}
           
           :dev
           {:extra-deps {org.clojure/test.check           {:mvn/version "1.1.1"}
                         criterium/criterium              {:mvn/version "0.4.6"}
                         com.wsscode/pathom-viz-connector {:mvn/version "2022.02.14"}
                         djblue/portal                    {:mvn/version "0.22.1"}}}

           :test
           {:extra-paths ["test" "test/resources"]
            :extra-deps  {org.clojure/test.check    {:mvn/version "1.1.1"}
                          com.cognitect/test-runner {:git/url "https://github.com/cognitect-labs/test-runner.git"
                                                     :sha     "cc75980b43011773162b485f46f939dc5fba91e4"}}
            :main-opts   ["-m" "cognitect.test-runner"]}

           :outdated
           {:extra-deps {com.github.liquidz/antq {:mvn/version "RELEASE"}}
            :main-opts  ["-m" "antq.core"]}

<<<<<<< HEAD

=======
>>>>>>> 250cf91c
           :upgrade
           {:extra-deps {com.github.liquidz/antq {:mvn/version "RELEASE"}}
            :main-opts  ["-m" "antq.core" "--upgrade"]}

           :check
           {:extra-deps {athos/clj-check
                         {:git/url "https://github.com/athos/clj-check.git"
                          :sha     "518d5a1cbfcd7c952f548e6dbfcb9a4a5faf9062"}}
            :main-opts  ["-m" "clj-check.check"]}

           :test/cloverage
           {:extra-paths ["test"]
            :extra-deps  {cloverage/cloverage    {:mvn/version "RELEASE"}
                          org.clojure/test.check {:mvn/version "1.1.1"}}
            :main-opts   ["-m" "cloverage.coverage" "-p" "src" "-s" "test"]
            :exec-fn     cloverage.coverage/run-project
            :exec-args   {:src-ns-path  ["src"]
                          :test-ns-path ["test"]}}

           :lint/kondo
           {:extra-deps {clj-kondo/clj-kondo {:mvn/version "RELEASE"}}
            :main-opts  ["-m" "clj-kondo.main" "--lint" "src"]}

           :lint/eastwood
           {:main-opts  ["-m" "eastwood.lint" {:source-paths ["src"]}]
            :extra-deps {jonase/eastwood {:mvn/version "RELEASE"}}}}}<|MERGE_RESOLUTION|>--- conflicted
+++ resolved
@@ -38,7 +38,7 @@
                           io.pedestal/pedestal.service   {:mvn/version "0.5.10"}
                           io.pedestal/pedestal.jetty     {:mvn/version "0.5.10"}}
             :main-opts   ["-m" "com.eldrix.hermes.cmd.core"]}
-           
+
            :dev
            {:extra-deps {org.clojure/test.check           {:mvn/version "1.1.1"}
                          criterium/criterium              {:mvn/version "0.4.6"}
@@ -56,10 +56,6 @@
            {:extra-deps {com.github.liquidz/antq {:mvn/version "RELEASE"}}
             :main-opts  ["-m" "antq.core"]}
 
-<<<<<<< HEAD
-
-=======
->>>>>>> 250cf91c
            :upgrade
            {:extra-deps {com.github.liquidz/antq {:mvn/version "RELEASE"}}
             :main-opts  ["-m" "antq.core" "--upgrade"]}
@@ -84,5 +80,5 @@
             :main-opts  ["-m" "clj-kondo.main" "--lint" "src"]}
 
            :lint/eastwood
-           {:main-opts  ["-m" "eastwood.lint" {:source-paths ["src"]}]
+           {:main-opts  ["-m" "eastwood.lint" {:source-paths ["src" "cmd"]}]
             :extra-deps {jonase/eastwood {:mvn/version "RELEASE"}}}}}