--- conflicted
+++ resolved
@@ -3,11 +3,7 @@
             [deps-deploy.deps-deploy :as dd]))
 
 (def lib 'com.eldrix/hermes)
-<<<<<<< HEAD
-(def version (format "0.11.%s" (b/git-count-revs nil)))
-=======
 (def version (format "0.12.%s" (b/git-count-revs nil)))
->>>>>>> 2c8ea4fa
 (def class-dir "target/classes")
 (def jar-basis (b/create-basis {:project "deps.edn"}))
 (def uber-basis (b/create-basis {:project "deps.edn"
